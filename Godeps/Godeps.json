--- conflicted
+++ resolved
@@ -1,974 +1,4 @@
 {
-<<<<<<< HEAD
-  "ImportPath": "k8s.io/sample-controller",
-  "GoVersion": "go1.9",
-  "GodepVersion": "v79",
-  "Packages": [
-    "./..."
-  ],
-  "Deps": [
-    {
-      "ImportPath": "github.com/PuerkitoBio/purell",
-      "Rev": "8a290539e2e8629dbc4e6bad948158f790ec31f4"
-    },
-    {
-      "ImportPath": "github.com/PuerkitoBio/urlesc",
-      "Rev": "5bd2802263f21d8788851d5305584c82a5c75d7e"
-    },
-    {
-      "ImportPath": "github.com/davecgh/go-spew/spew",
-      "Rev": "782f4967f2dc4564575ca782fe2d04090b5faca8"
-    },
-    {
-      "ImportPath": "github.com/emicklei/go-restful",
-      "Rev": "ff4f55a206334ef123e4f79bbf348980da81ca46"
-    },
-    {
-      "ImportPath": "github.com/emicklei/go-restful/log",
-      "Rev": "ff4f55a206334ef123e4f79bbf348980da81ca46"
-    },
-    {
-      "ImportPath": "github.com/ghodss/yaml",
-      "Rev": "73d445a93680fa1a78ae23a5839bad48f32ba1ee"
-    },
-    {
-      "ImportPath": "github.com/go-openapi/jsonpointer",
-      "Rev": "46af16f9f7b149af66e5d1bd010e3574dc06de98"
-    },
-    {
-      "ImportPath": "github.com/go-openapi/jsonreference",
-      "Rev": "13c6e3589ad90f49bd3e3bbe2c2cb3d7a4142272"
-    },
-    {
-      "ImportPath": "github.com/go-openapi/spec",
-      "Rev": "7abd5745472fff5eb3685386d5fb8bf38683154d"
-    },
-    {
-      "ImportPath": "github.com/go-openapi/swag",
-      "Rev": "f3f9494671f93fcff853e3c6e9e948b3eb71e590"
-    },
-    {
-      "ImportPath": "github.com/gogo/protobuf/proto",
-      "Rev": "c0656edd0d9eab7c66d1eb0c568f9039345796f7"
-    },
-    {
-      "ImportPath": "github.com/gogo/protobuf/sortkeys",
-      "Rev": "c0656edd0d9eab7c66d1eb0c568f9039345796f7"
-    },
-    {
-      "ImportPath": "github.com/golang/glog",
-      "Rev": "44145f04b68cf362d9c4df2182967c2275eaefed"
-    },
-    {
-      "ImportPath": "github.com/golang/groupcache/lru",
-      "Rev": "02826c3e79038b59d737d3b1c0a1d937f71a4433"
-    },
-    {
-      "ImportPath": "github.com/golang/protobuf/proto",
-      "Rev": "1643683e1b54a9e88ad26d98f81400c8c9d9f4f9"
-    },
-    {
-      "ImportPath": "github.com/golang/protobuf/ptypes",
-      "Rev": "1643683e1b54a9e88ad26d98f81400c8c9d9f4f9"
-    },
-    {
-      "ImportPath": "github.com/golang/protobuf/ptypes/any",
-      "Rev": "1643683e1b54a9e88ad26d98f81400c8c9d9f4f9"
-    },
-    {
-      "ImportPath": "github.com/golang/protobuf/ptypes/duration",
-      "Rev": "1643683e1b54a9e88ad26d98f81400c8c9d9f4f9"
-    },
-    {
-      "ImportPath": "github.com/golang/protobuf/ptypes/timestamp",
-      "Rev": "1643683e1b54a9e88ad26d98f81400c8c9d9f4f9"
-    },
-    {
-      "ImportPath": "github.com/google/btree",
-      "Rev": "7d79101e329e5a3adf994758c578dab82b90c017"
-    },
-    {
-      "ImportPath": "github.com/google/gofuzz",
-      "Rev": "44d81051d367757e1c7c6a5a86423ece9afcf63c"
-    },
-    {
-      "ImportPath": "github.com/googleapis/gnostic/OpenAPIv2",
-      "Rev": "0c5108395e2debce0d731cf0287ddf7242066aba"
-    },
-    {
-      "ImportPath": "github.com/googleapis/gnostic/compiler",
-      "Rev": "0c5108395e2debce0d731cf0287ddf7242066aba"
-    },
-    {
-      "ImportPath": "github.com/googleapis/gnostic/extensions",
-      "Rev": "0c5108395e2debce0d731cf0287ddf7242066aba"
-    },
-    {
-      "ImportPath": "github.com/gregjones/httpcache",
-      "Rev": "787624de3eb7bd915c329cba748687a3b22666a6"
-    },
-    {
-      "ImportPath": "github.com/gregjones/httpcache/diskcache",
-      "Rev": "787624de3eb7bd915c329cba748687a3b22666a6"
-    },
-    {
-      "ImportPath": "github.com/hashicorp/golang-lru",
-      "Rev": "a0d98a5f288019575c6d1f4bb1573fef2d1fcdc4"
-    },
-    {
-      "ImportPath": "github.com/hashicorp/golang-lru/simplelru",
-      "Rev": "a0d98a5f288019575c6d1f4bb1573fef2d1fcdc4"
-    },
-    {
-      "ImportPath": "github.com/howeyc/gopass",
-      "Rev": "bf9dde6d0d2c004a008c27aaee91170c786f6db8"
-    },
-    {
-      "ImportPath": "github.com/imdario/mergo",
-      "Rev": "6633656539c1639d9d78127b7d47c622b5d7b6dc"
-    },
-    {
-      "ImportPath": "github.com/json-iterator/go",
-      "Rev": "36b14963da70d11297d313183d7e6388c8510e1e"
-    },
-    {
-      "ImportPath": "github.com/juju/ratelimit",
-      "Rev": "5b9ff866471762aa2ab2dced63c9fb6f53921342"
-    },
-    {
-      "ImportPath": "github.com/mailru/easyjson/buffer",
-      "Rev": "2f5df55504ebc322e4d52d34df6a1f5b503bf26d"
-    },
-    {
-      "ImportPath": "github.com/mailru/easyjson/jlexer",
-      "Rev": "2f5df55504ebc322e4d52d34df6a1f5b503bf26d"
-    },
-    {
-      "ImportPath": "github.com/mailru/easyjson/jwriter",
-      "Rev": "2f5df55504ebc322e4d52d34df6a1f5b503bf26d"
-    },
-    {
-      "ImportPath": "github.com/peterbourgon/diskv",
-      "Rev": "5f041e8faa004a95c88a202771f4cc3e991971e6"
-    },
-    {
-      "ImportPath": "github.com/spf13/pflag",
-      "Rev": "9ff6c6923cfffbcd502984b8e0c80539a94968b7"
-    },
-    {
-      "ImportPath": "golang.org/x/crypto/ssh/terminal",
-      "Rev": "81e90905daefcd6fd217b62423c0908922eadb30"
-    },
-    {
-      "ImportPath": "golang.org/x/net/context",
-      "Rev": "1c05540f6879653db88113bc4a2b70aec4bd491f"
-    },
-    {
-      "ImportPath": "golang.org/x/net/http2",
-      "Rev": "1c05540f6879653db88113bc4a2b70aec4bd491f"
-    },
-    {
-      "ImportPath": "golang.org/x/net/http2/hpack",
-      "Rev": "1c05540f6879653db88113bc4a2b70aec4bd491f"
-    },
-    {
-      "ImportPath": "golang.org/x/net/idna",
-      "Rev": "1c05540f6879653db88113bc4a2b70aec4bd491f"
-    },
-    {
-      "ImportPath": "golang.org/x/net/lex/httplex",
-      "Rev": "1c05540f6879653db88113bc4a2b70aec4bd491f"
-    },
-    {
-      "ImportPath": "golang.org/x/sys/unix",
-      "Rev": "95c6576299259db960f6c5b9b69ea52422860fce"
-    },
-    {
-      "ImportPath": "golang.org/x/sys/windows",
-      "Rev": "95c6576299259db960f6c5b9b69ea52422860fce"
-    },
-    {
-      "ImportPath": "golang.org/x/text/cases",
-      "Rev": "b19bf474d317b857955b12035d2c5acb57ce8b01"
-    },
-    {
-      "ImportPath": "golang.org/x/text/internal",
-      "Rev": "b19bf474d317b857955b12035d2c5acb57ce8b01"
-    },
-    {
-      "ImportPath": "golang.org/x/text/internal/tag",
-      "Rev": "b19bf474d317b857955b12035d2c5acb57ce8b01"
-    },
-    {
-      "ImportPath": "golang.org/x/text/language",
-      "Rev": "b19bf474d317b857955b12035d2c5acb57ce8b01"
-    },
-    {
-      "ImportPath": "golang.org/x/text/runes",
-      "Rev": "b19bf474d317b857955b12035d2c5acb57ce8b01"
-    },
-    {
-      "ImportPath": "golang.org/x/text/secure/bidirule",
-      "Rev": "b19bf474d317b857955b12035d2c5acb57ce8b01"
-    },
-    {
-      "ImportPath": "golang.org/x/text/secure/precis",
-      "Rev": "b19bf474d317b857955b12035d2c5acb57ce8b01"
-    },
-    {
-      "ImportPath": "golang.org/x/text/transform",
-      "Rev": "b19bf474d317b857955b12035d2c5acb57ce8b01"
-    },
-    {
-      "ImportPath": "golang.org/x/text/unicode/bidi",
-      "Rev": "b19bf474d317b857955b12035d2c5acb57ce8b01"
-    },
-    {
-      "ImportPath": "golang.org/x/text/unicode/norm",
-      "Rev": "b19bf474d317b857955b12035d2c5acb57ce8b01"
-    },
-    {
-      "ImportPath": "golang.org/x/text/width",
-      "Rev": "b19bf474d317b857955b12035d2c5acb57ce8b01"
-    },
-    {
-      "ImportPath": "gopkg.in/inf.v0",
-      "Rev": "3887ee99ecf07df5b447e9b00d9c0b2adaa9f3e4"
-    },
-    {
-      "ImportPath": "gopkg.in/yaml.v2",
-      "Rev": "53feefa2559fb8dfa8d81baad31be332c97d6c77"
-    },
-    {
-      "ImportPath": "k8s.io/api/admissionregistration/v1alpha1",
-      "Rev": "96c7ecc8649cb4fcf99a98d19ea28d5aa88caf70"
-    },
-    {
-      "ImportPath": "k8s.io/api/admissionregistration/v1beta1",
-      "Rev": "96c7ecc8649cb4fcf99a98d19ea28d5aa88caf70"
-    },
-    {
-      "ImportPath": "k8s.io/api/apps/v1",
-      "Rev": "96c7ecc8649cb4fcf99a98d19ea28d5aa88caf70"
-    },
-    {
-      "ImportPath": "k8s.io/api/apps/v1beta1",
-      "Rev": "96c7ecc8649cb4fcf99a98d19ea28d5aa88caf70"
-    },
-    {
-      "ImportPath": "k8s.io/api/apps/v1beta2",
-      "Rev": "96c7ecc8649cb4fcf99a98d19ea28d5aa88caf70"
-    },
-    {
-      "ImportPath": "k8s.io/api/authentication/v1",
-      "Rev": "96c7ecc8649cb4fcf99a98d19ea28d5aa88caf70"
-    },
-    {
-      "ImportPath": "k8s.io/api/authentication/v1beta1",
-      "Rev": "96c7ecc8649cb4fcf99a98d19ea28d5aa88caf70"
-    },
-    {
-      "ImportPath": "k8s.io/api/authorization/v1",
-      "Rev": "96c7ecc8649cb4fcf99a98d19ea28d5aa88caf70"
-    },
-    {
-      "ImportPath": "k8s.io/api/authorization/v1beta1",
-      "Rev": "96c7ecc8649cb4fcf99a98d19ea28d5aa88caf70"
-    },
-    {
-      "ImportPath": "k8s.io/api/autoscaling/v1",
-      "Rev": "96c7ecc8649cb4fcf99a98d19ea28d5aa88caf70"
-    },
-    {
-      "ImportPath": "k8s.io/api/autoscaling/v2beta1",
-      "Rev": "96c7ecc8649cb4fcf99a98d19ea28d5aa88caf70"
-    },
-    {
-      "ImportPath": "k8s.io/api/batch/v1",
-      "Rev": "96c7ecc8649cb4fcf99a98d19ea28d5aa88caf70"
-    },
-    {
-      "ImportPath": "k8s.io/api/batch/v1beta1",
-      "Rev": "96c7ecc8649cb4fcf99a98d19ea28d5aa88caf70"
-    },
-    {
-      "ImportPath": "k8s.io/api/batch/v2alpha1",
-      "Rev": "96c7ecc8649cb4fcf99a98d19ea28d5aa88caf70"
-    },
-    {
-      "ImportPath": "k8s.io/api/certificates/v1beta1",
-      "Rev": "96c7ecc8649cb4fcf99a98d19ea28d5aa88caf70"
-    },
-    {
-      "ImportPath": "k8s.io/api/core/v1",
-      "Rev": "96c7ecc8649cb4fcf99a98d19ea28d5aa88caf70"
-    },
-    {
-      "ImportPath": "k8s.io/api/extensions/v1beta1",
-      "Rev": "96c7ecc8649cb4fcf99a98d19ea28d5aa88caf70"
-    },
-    {
-      "ImportPath": "k8s.io/api/networking/v1",
-      "Rev": "96c7ecc8649cb4fcf99a98d19ea28d5aa88caf70"
-    },
-    {
-      "ImportPath": "k8s.io/api/policy/v1beta1",
-      "Rev": "96c7ecc8649cb4fcf99a98d19ea28d5aa88caf70"
-    },
-    {
-      "ImportPath": "k8s.io/api/rbac/v1",
-      "Rev": "96c7ecc8649cb4fcf99a98d19ea28d5aa88caf70"
-    },
-    {
-      "ImportPath": "k8s.io/api/rbac/v1alpha1",
-      "Rev": "96c7ecc8649cb4fcf99a98d19ea28d5aa88caf70"
-    },
-    {
-      "ImportPath": "k8s.io/api/rbac/v1beta1",
-      "Rev": "96c7ecc8649cb4fcf99a98d19ea28d5aa88caf70"
-    },
-    {
-      "ImportPath": "k8s.io/api/scheduling/v1alpha1",
-      "Rev": "96c7ecc8649cb4fcf99a98d19ea28d5aa88caf70"
-    },
-    {
-      "ImportPath": "k8s.io/api/settings/v1alpha1",
-      "Rev": "96c7ecc8649cb4fcf99a98d19ea28d5aa88caf70"
-    },
-    {
-      "ImportPath": "k8s.io/api/storage/v1",
-      "Rev": "96c7ecc8649cb4fcf99a98d19ea28d5aa88caf70"
-    },
-    {
-      "ImportPath": "k8s.io/api/storage/v1alpha1",
-      "Rev": "96c7ecc8649cb4fcf99a98d19ea28d5aa88caf70"
-    },
-    {
-      "ImportPath": "k8s.io/api/storage/v1beta1",
-      "Rev": "96c7ecc8649cb4fcf99a98d19ea28d5aa88caf70"
-    },
-    {
-      "ImportPath": "k8s.io/apimachinery/pkg/api/errors",
-      "Rev": "4c98d116e0a4b9b772b313ac91715abbfb0417a1"
-    },
-    {
-      "ImportPath": "k8s.io/apimachinery/pkg/api/meta",
-      "Rev": "4c98d116e0a4b9b772b313ac91715abbfb0417a1"
-    },
-    {
-      "ImportPath": "k8s.io/apimachinery/pkg/api/resource",
-      "Rev": "4c98d116e0a4b9b772b313ac91715abbfb0417a1"
-    },
-    {
-      "ImportPath": "k8s.io/apimachinery/pkg/apis/meta/internalversion",
-      "Rev": "4c98d116e0a4b9b772b313ac91715abbfb0417a1"
-    },
-    {
-      "ImportPath": "k8s.io/apimachinery/pkg/apis/meta/v1",
-      "Rev": "4c98d116e0a4b9b772b313ac91715abbfb0417a1"
-    },
-    {
-      "ImportPath": "k8s.io/apimachinery/pkg/apis/meta/v1/unstructured",
-      "Rev": "4c98d116e0a4b9b772b313ac91715abbfb0417a1"
-    },
-    {
-      "ImportPath": "k8s.io/apimachinery/pkg/apis/meta/v1alpha1",
-      "Rev": "4c98d116e0a4b9b772b313ac91715abbfb0417a1"
-    },
-    {
-      "ImportPath": "k8s.io/apimachinery/pkg/conversion",
-      "Rev": "4c98d116e0a4b9b772b313ac91715abbfb0417a1"
-    },
-    {
-      "ImportPath": "k8s.io/apimachinery/pkg/conversion/queryparams",
-      "Rev": "4c98d116e0a4b9b772b313ac91715abbfb0417a1"
-    },
-    {
-      "ImportPath": "k8s.io/apimachinery/pkg/fields",
-      "Rev": "4c98d116e0a4b9b772b313ac91715abbfb0417a1"
-    },
-    {
-      "ImportPath": "k8s.io/apimachinery/pkg/labels",
-      "Rev": "4c98d116e0a4b9b772b313ac91715abbfb0417a1"
-    },
-    {
-      "ImportPath": "k8s.io/apimachinery/pkg/runtime",
-      "Rev": "4c98d116e0a4b9b772b313ac91715abbfb0417a1"
-    },
-    {
-      "ImportPath": "k8s.io/apimachinery/pkg/runtime/schema",
-      "Rev": "4c98d116e0a4b9b772b313ac91715abbfb0417a1"
-    },
-    {
-      "ImportPath": "k8s.io/apimachinery/pkg/runtime/serializer",
-      "Rev": "4c98d116e0a4b9b772b313ac91715abbfb0417a1"
-    },
-    {
-      "ImportPath": "k8s.io/apimachinery/pkg/runtime/serializer/json",
-      "Rev": "4c98d116e0a4b9b772b313ac91715abbfb0417a1"
-    },
-    {
-      "ImportPath": "k8s.io/apimachinery/pkg/runtime/serializer/protobuf",
-      "Rev": "4c98d116e0a4b9b772b313ac91715abbfb0417a1"
-    },
-    {
-      "ImportPath": "k8s.io/apimachinery/pkg/runtime/serializer/recognizer",
-      "Rev": "4c98d116e0a4b9b772b313ac91715abbfb0417a1"
-    },
-    {
-      "ImportPath": "k8s.io/apimachinery/pkg/runtime/serializer/streaming",
-      "Rev": "4c98d116e0a4b9b772b313ac91715abbfb0417a1"
-    },
-    {
-      "ImportPath": "k8s.io/apimachinery/pkg/runtime/serializer/versioning",
-      "Rev": "4c98d116e0a4b9b772b313ac91715abbfb0417a1"
-    },
-    {
-      "ImportPath": "k8s.io/apimachinery/pkg/selection",
-      "Rev": "4c98d116e0a4b9b772b313ac91715abbfb0417a1"
-    },
-    {
-      "ImportPath": "k8s.io/apimachinery/pkg/types",
-      "Rev": "4c98d116e0a4b9b772b313ac91715abbfb0417a1"
-    },
-    {
-      "ImportPath": "k8s.io/apimachinery/pkg/util/cache",
-      "Rev": "4c98d116e0a4b9b772b313ac91715abbfb0417a1"
-    },
-    {
-      "ImportPath": "k8s.io/apimachinery/pkg/util/clock",
-      "Rev": "4c98d116e0a4b9b772b313ac91715abbfb0417a1"
-    },
-    {
-      "ImportPath": "k8s.io/apimachinery/pkg/util/diff",
-      "Rev": "4c98d116e0a4b9b772b313ac91715abbfb0417a1"
-    },
-    {
-      "ImportPath": "k8s.io/apimachinery/pkg/util/errors",
-      "Rev": "4c98d116e0a4b9b772b313ac91715abbfb0417a1"
-    },
-    {
-      "ImportPath": "k8s.io/apimachinery/pkg/util/framer",
-      "Rev": "4c98d116e0a4b9b772b313ac91715abbfb0417a1"
-    },
-    {
-      "ImportPath": "k8s.io/apimachinery/pkg/util/intstr",
-      "Rev": "4c98d116e0a4b9b772b313ac91715abbfb0417a1"
-    },
-    {
-      "ImportPath": "k8s.io/apimachinery/pkg/util/json",
-      "Rev": "4c98d116e0a4b9b772b313ac91715abbfb0417a1"
-    },
-    {
-      "ImportPath": "k8s.io/apimachinery/pkg/util/mergepatch",
-      "Rev": "4c98d116e0a4b9b772b313ac91715abbfb0417a1"
-    },
-    {
-      "ImportPath": "k8s.io/apimachinery/pkg/util/net",
-      "Rev": "4c98d116e0a4b9b772b313ac91715abbfb0417a1"
-    },
-    {
-      "ImportPath": "k8s.io/apimachinery/pkg/util/runtime",
-      "Rev": "4c98d116e0a4b9b772b313ac91715abbfb0417a1"
-    },
-    {
-      "ImportPath": "k8s.io/apimachinery/pkg/util/sets",
-      "Rev": "4c98d116e0a4b9b772b313ac91715abbfb0417a1"
-    },
-    {
-      "ImportPath": "k8s.io/apimachinery/pkg/util/strategicpatch",
-      "Rev": "4c98d116e0a4b9b772b313ac91715abbfb0417a1"
-    },
-    {
-      "ImportPath": "k8s.io/apimachinery/pkg/util/validation",
-      "Rev": "4c98d116e0a4b9b772b313ac91715abbfb0417a1"
-    },
-    {
-      "ImportPath": "k8s.io/apimachinery/pkg/util/validation/field",
-      "Rev": "4c98d116e0a4b9b772b313ac91715abbfb0417a1"
-    },
-    {
-      "ImportPath": "k8s.io/apimachinery/pkg/util/wait",
-      "Rev": "4c98d116e0a4b9b772b313ac91715abbfb0417a1"
-    },
-    {
-      "ImportPath": "k8s.io/apimachinery/pkg/util/yaml",
-      "Rev": "4c98d116e0a4b9b772b313ac91715abbfb0417a1"
-    },
-    {
-      "ImportPath": "k8s.io/apimachinery/pkg/version",
-      "Rev": "4c98d116e0a4b9b772b313ac91715abbfb0417a1"
-    },
-    {
-      "ImportPath": "k8s.io/apimachinery/pkg/watch",
-      "Rev": "4c98d116e0a4b9b772b313ac91715abbfb0417a1"
-    },
-    {
-      "ImportPath": "k8s.io/apimachinery/third_party/forked/golang/json",
-      "Rev": "4c98d116e0a4b9b772b313ac91715abbfb0417a1"
-    },
-    {
-      "ImportPath": "k8s.io/apimachinery/third_party/forked/golang/reflect",
-      "Rev": "4c98d116e0a4b9b772b313ac91715abbfb0417a1"
-    },
-    {
-      "ImportPath": "k8s.io/client-go/discovery",
-      "Rev": "d97bb3ec4ca83c7322497f1f912f74f7e4bc442d"
-    },
-    {
-      "ImportPath": "k8s.io/client-go/discovery/fake",
-      "Rev": "d97bb3ec4ca83c7322497f1f912f74f7e4bc442d"
-    },
-    {
-      "ImportPath": "k8s.io/client-go/informers",
-      "Rev": "d97bb3ec4ca83c7322497f1f912f74f7e4bc442d"
-    },
-    {
-      "ImportPath": "k8s.io/client-go/informers/admissionregistration",
-      "Rev": "d97bb3ec4ca83c7322497f1f912f74f7e4bc442d"
-    },
-    {
-      "ImportPath": "k8s.io/client-go/informers/admissionregistration/v1alpha1",
-      "Rev": "d97bb3ec4ca83c7322497f1f912f74f7e4bc442d"
-    },
-    {
-      "ImportPath": "k8s.io/client-go/informers/admissionregistration/v1beta1",
-      "Rev": "d97bb3ec4ca83c7322497f1f912f74f7e4bc442d"
-    },
-    {
-      "ImportPath": "k8s.io/client-go/informers/apps",
-      "Rev": "d97bb3ec4ca83c7322497f1f912f74f7e4bc442d"
-    },
-    {
-      "ImportPath": "k8s.io/client-go/informers/apps/v1",
-      "Rev": "d97bb3ec4ca83c7322497f1f912f74f7e4bc442d"
-    },
-    {
-      "ImportPath": "k8s.io/client-go/informers/apps/v1beta1",
-      "Rev": "d97bb3ec4ca83c7322497f1f912f74f7e4bc442d"
-    },
-    {
-      "ImportPath": "k8s.io/client-go/informers/apps/v1beta2",
-      "Rev": "d97bb3ec4ca83c7322497f1f912f74f7e4bc442d"
-    },
-    {
-      "ImportPath": "k8s.io/client-go/informers/autoscaling",
-      "Rev": "d97bb3ec4ca83c7322497f1f912f74f7e4bc442d"
-    },
-    {
-      "ImportPath": "k8s.io/client-go/informers/autoscaling/v1",
-      "Rev": "d97bb3ec4ca83c7322497f1f912f74f7e4bc442d"
-    },
-    {
-      "ImportPath": "k8s.io/client-go/informers/autoscaling/v2beta1",
-      "Rev": "d97bb3ec4ca83c7322497f1f912f74f7e4bc442d"
-    },
-    {
-      "ImportPath": "k8s.io/client-go/informers/batch",
-      "Rev": "d97bb3ec4ca83c7322497f1f912f74f7e4bc442d"
-    },
-    {
-      "ImportPath": "k8s.io/client-go/informers/batch/v1",
-      "Rev": "d97bb3ec4ca83c7322497f1f912f74f7e4bc442d"
-    },
-    {
-      "ImportPath": "k8s.io/client-go/informers/batch/v1beta1",
-      "Rev": "d97bb3ec4ca83c7322497f1f912f74f7e4bc442d"
-    },
-    {
-      "ImportPath": "k8s.io/client-go/informers/batch/v2alpha1",
-      "Rev": "d97bb3ec4ca83c7322497f1f912f74f7e4bc442d"
-    },
-    {
-      "ImportPath": "k8s.io/client-go/informers/certificates",
-      "Rev": "d97bb3ec4ca83c7322497f1f912f74f7e4bc442d"
-    },
-    {
-      "ImportPath": "k8s.io/client-go/informers/certificates/v1beta1",
-      "Rev": "d97bb3ec4ca83c7322497f1f912f74f7e4bc442d"
-    },
-    {
-      "ImportPath": "k8s.io/client-go/informers/core",
-      "Rev": "d97bb3ec4ca83c7322497f1f912f74f7e4bc442d"
-    },
-    {
-      "ImportPath": "k8s.io/client-go/informers/core/v1",
-      "Rev": "d97bb3ec4ca83c7322497f1f912f74f7e4bc442d"
-    },
-    {
-      "ImportPath": "k8s.io/client-go/informers/extensions",
-      "Rev": "d97bb3ec4ca83c7322497f1f912f74f7e4bc442d"
-    },
-    {
-      "ImportPath": "k8s.io/client-go/informers/extensions/v1beta1",
-      "Rev": "d97bb3ec4ca83c7322497f1f912f74f7e4bc442d"
-    },
-    {
-      "ImportPath": "k8s.io/client-go/informers/internalinterfaces",
-      "Rev": "d97bb3ec4ca83c7322497f1f912f74f7e4bc442d"
-    },
-    {
-      "ImportPath": "k8s.io/client-go/informers/networking",
-      "Rev": "d97bb3ec4ca83c7322497f1f912f74f7e4bc442d"
-    },
-    {
-      "ImportPath": "k8s.io/client-go/informers/networking/v1",
-      "Rev": "d97bb3ec4ca83c7322497f1f912f74f7e4bc442d"
-    },
-    {
-      "ImportPath": "k8s.io/client-go/informers/policy",
-      "Rev": "d97bb3ec4ca83c7322497f1f912f74f7e4bc442d"
-    },
-    {
-      "ImportPath": "k8s.io/client-go/informers/policy/v1beta1",
-      "Rev": "d97bb3ec4ca83c7322497f1f912f74f7e4bc442d"
-    },
-    {
-      "ImportPath": "k8s.io/client-go/informers/rbac",
-      "Rev": "d97bb3ec4ca83c7322497f1f912f74f7e4bc442d"
-    },
-    {
-      "ImportPath": "k8s.io/client-go/informers/rbac/v1",
-      "Rev": "d97bb3ec4ca83c7322497f1f912f74f7e4bc442d"
-    },
-    {
-      "ImportPath": "k8s.io/client-go/informers/rbac/v1alpha1",
-      "Rev": "d97bb3ec4ca83c7322497f1f912f74f7e4bc442d"
-    },
-    {
-      "ImportPath": "k8s.io/client-go/informers/rbac/v1beta1",
-      "Rev": "d97bb3ec4ca83c7322497f1f912f74f7e4bc442d"
-    },
-    {
-      "ImportPath": "k8s.io/client-go/informers/scheduling",
-      "Rev": "d97bb3ec4ca83c7322497f1f912f74f7e4bc442d"
-    },
-    {
-      "ImportPath": "k8s.io/client-go/informers/scheduling/v1alpha1",
-      "Rev": "d97bb3ec4ca83c7322497f1f912f74f7e4bc442d"
-    },
-    {
-      "ImportPath": "k8s.io/client-go/informers/settings",
-      "Rev": "d97bb3ec4ca83c7322497f1f912f74f7e4bc442d"
-    },
-    {
-      "ImportPath": "k8s.io/client-go/informers/settings/v1alpha1",
-      "Rev": "d97bb3ec4ca83c7322497f1f912f74f7e4bc442d"
-    },
-    {
-      "ImportPath": "k8s.io/client-go/informers/storage",
-      "Rev": "d97bb3ec4ca83c7322497f1f912f74f7e4bc442d"
-    },
-    {
-      "ImportPath": "k8s.io/client-go/informers/storage/v1",
-      "Rev": "d97bb3ec4ca83c7322497f1f912f74f7e4bc442d"
-    },
-    {
-      "ImportPath": "k8s.io/client-go/informers/storage/v1alpha1",
-      "Rev": "d97bb3ec4ca83c7322497f1f912f74f7e4bc442d"
-    },
-    {
-      "ImportPath": "k8s.io/client-go/informers/storage/v1beta1",
-      "Rev": "d97bb3ec4ca83c7322497f1f912f74f7e4bc442d"
-    },
-    {
-      "ImportPath": "k8s.io/client-go/kubernetes",
-      "Rev": "d97bb3ec4ca83c7322497f1f912f74f7e4bc442d"
-    },
-    {
-      "ImportPath": "k8s.io/client-go/kubernetes/scheme",
-      "Rev": "d97bb3ec4ca83c7322497f1f912f74f7e4bc442d"
-    },
-    {
-      "ImportPath": "k8s.io/client-go/kubernetes/typed/admissionregistration/v1alpha1",
-      "Rev": "d97bb3ec4ca83c7322497f1f912f74f7e4bc442d"
-    },
-    {
-      "ImportPath": "k8s.io/client-go/kubernetes/typed/admissionregistration/v1beta1",
-      "Rev": "d97bb3ec4ca83c7322497f1f912f74f7e4bc442d"
-    },
-    {
-      "ImportPath": "k8s.io/client-go/kubernetes/typed/apps/v1",
-      "Rev": "d97bb3ec4ca83c7322497f1f912f74f7e4bc442d"
-    },
-    {
-      "ImportPath": "k8s.io/client-go/kubernetes/typed/apps/v1beta1",
-      "Rev": "d97bb3ec4ca83c7322497f1f912f74f7e4bc442d"
-    },
-    {
-      "ImportPath": "k8s.io/client-go/kubernetes/typed/apps/v1beta2",
-      "Rev": "d97bb3ec4ca83c7322497f1f912f74f7e4bc442d"
-    },
-    {
-      "ImportPath": "k8s.io/client-go/kubernetes/typed/authentication/v1",
-      "Rev": "d97bb3ec4ca83c7322497f1f912f74f7e4bc442d"
-    },
-    {
-      "ImportPath": "k8s.io/client-go/kubernetes/typed/authentication/v1beta1",
-      "Rev": "d97bb3ec4ca83c7322497f1f912f74f7e4bc442d"
-    },
-    {
-      "ImportPath": "k8s.io/client-go/kubernetes/typed/authorization/v1",
-      "Rev": "d97bb3ec4ca83c7322497f1f912f74f7e4bc442d"
-    },
-    {
-      "ImportPath": "k8s.io/client-go/kubernetes/typed/authorization/v1beta1",
-      "Rev": "d97bb3ec4ca83c7322497f1f912f74f7e4bc442d"
-    },
-    {
-      "ImportPath": "k8s.io/client-go/kubernetes/typed/autoscaling/v1",
-      "Rev": "d97bb3ec4ca83c7322497f1f912f74f7e4bc442d"
-    },
-    {
-      "ImportPath": "k8s.io/client-go/kubernetes/typed/autoscaling/v2beta1",
-      "Rev": "d97bb3ec4ca83c7322497f1f912f74f7e4bc442d"
-    },
-    {
-      "ImportPath": "k8s.io/client-go/kubernetes/typed/batch/v1",
-      "Rev": "d97bb3ec4ca83c7322497f1f912f74f7e4bc442d"
-    },
-    {
-      "ImportPath": "k8s.io/client-go/kubernetes/typed/batch/v1beta1",
-      "Rev": "d97bb3ec4ca83c7322497f1f912f74f7e4bc442d"
-    },
-    {
-      "ImportPath": "k8s.io/client-go/kubernetes/typed/batch/v2alpha1",
-      "Rev": "d97bb3ec4ca83c7322497f1f912f74f7e4bc442d"
-    },
-    {
-      "ImportPath": "k8s.io/client-go/kubernetes/typed/certificates/v1beta1",
-      "Rev": "d97bb3ec4ca83c7322497f1f912f74f7e4bc442d"
-    },
-    {
-      "ImportPath": "k8s.io/client-go/kubernetes/typed/core/v1",
-      "Rev": "d97bb3ec4ca83c7322497f1f912f74f7e4bc442d"
-    },
-    {
-      "ImportPath": "k8s.io/client-go/kubernetes/typed/extensions/v1beta1",
-      "Rev": "d97bb3ec4ca83c7322497f1f912f74f7e4bc442d"
-    },
-    {
-      "ImportPath": "k8s.io/client-go/kubernetes/typed/networking/v1",
-      "Rev": "d97bb3ec4ca83c7322497f1f912f74f7e4bc442d"
-    },
-    {
-      "ImportPath": "k8s.io/client-go/kubernetes/typed/policy/v1beta1",
-      "Rev": "d97bb3ec4ca83c7322497f1f912f74f7e4bc442d"
-    },
-    {
-      "ImportPath": "k8s.io/client-go/kubernetes/typed/rbac/v1",
-      "Rev": "d97bb3ec4ca83c7322497f1f912f74f7e4bc442d"
-    },
-    {
-      "ImportPath": "k8s.io/client-go/kubernetes/typed/rbac/v1alpha1",
-      "Rev": "d97bb3ec4ca83c7322497f1f912f74f7e4bc442d"
-    },
-    {
-      "ImportPath": "k8s.io/client-go/kubernetes/typed/rbac/v1beta1",
-      "Rev": "d97bb3ec4ca83c7322497f1f912f74f7e4bc442d"
-    },
-    {
-      "ImportPath": "k8s.io/client-go/kubernetes/typed/scheduling/v1alpha1",
-      "Rev": "d97bb3ec4ca83c7322497f1f912f74f7e4bc442d"
-    },
-    {
-      "ImportPath": "k8s.io/client-go/kubernetes/typed/settings/v1alpha1",
-      "Rev": "d97bb3ec4ca83c7322497f1f912f74f7e4bc442d"
-    },
-    {
-      "ImportPath": "k8s.io/client-go/kubernetes/typed/storage/v1",
-      "Rev": "d97bb3ec4ca83c7322497f1f912f74f7e4bc442d"
-    },
-    {
-      "ImportPath": "k8s.io/client-go/kubernetes/typed/storage/v1alpha1",
-      "Rev": "d97bb3ec4ca83c7322497f1f912f74f7e4bc442d"
-    },
-    {
-      "ImportPath": "k8s.io/client-go/kubernetes/typed/storage/v1beta1",
-      "Rev": "d97bb3ec4ca83c7322497f1f912f74f7e4bc442d"
-    },
-    {
-      "ImportPath": "k8s.io/client-go/listers/admissionregistration/v1alpha1",
-      "Rev": "d97bb3ec4ca83c7322497f1f912f74f7e4bc442d"
-    },
-    {
-      "ImportPath": "k8s.io/client-go/listers/admissionregistration/v1beta1",
-      "Rev": "d97bb3ec4ca83c7322497f1f912f74f7e4bc442d"
-    },
-    {
-      "ImportPath": "k8s.io/client-go/listers/apps/v1",
-      "Rev": "d97bb3ec4ca83c7322497f1f912f74f7e4bc442d"
-    },
-    {
-      "ImportPath": "k8s.io/client-go/listers/apps/v1beta1",
-      "Rev": "d97bb3ec4ca83c7322497f1f912f74f7e4bc442d"
-    },
-    {
-      "ImportPath": "k8s.io/client-go/listers/apps/v1beta2",
-      "Rev": "d97bb3ec4ca83c7322497f1f912f74f7e4bc442d"
-    },
-    {
-      "ImportPath": "k8s.io/client-go/listers/autoscaling/v1",
-      "Rev": "d97bb3ec4ca83c7322497f1f912f74f7e4bc442d"
-    },
-    {
-      "ImportPath": "k8s.io/client-go/listers/autoscaling/v2beta1",
-      "Rev": "d97bb3ec4ca83c7322497f1f912f74f7e4bc442d"
-    },
-    {
-      "ImportPath": "k8s.io/client-go/listers/batch/v1",
-      "Rev": "d97bb3ec4ca83c7322497f1f912f74f7e4bc442d"
-    },
-    {
-      "ImportPath": "k8s.io/client-go/listers/batch/v1beta1",
-      "Rev": "d97bb3ec4ca83c7322497f1f912f74f7e4bc442d"
-    },
-    {
-      "ImportPath": "k8s.io/client-go/listers/batch/v2alpha1",
-      "Rev": "d97bb3ec4ca83c7322497f1f912f74f7e4bc442d"
-    },
-    {
-      "ImportPath": "k8s.io/client-go/listers/certificates/v1beta1",
-      "Rev": "d97bb3ec4ca83c7322497f1f912f74f7e4bc442d"
-    },
-    {
-      "ImportPath": "k8s.io/client-go/listers/core/v1",
-      "Rev": "d97bb3ec4ca83c7322497f1f912f74f7e4bc442d"
-    },
-    {
-      "ImportPath": "k8s.io/client-go/listers/extensions/v1beta1",
-      "Rev": "d97bb3ec4ca83c7322497f1f912f74f7e4bc442d"
-    },
-    {
-      "ImportPath": "k8s.io/client-go/listers/networking/v1",
-      "Rev": "d97bb3ec4ca83c7322497f1f912f74f7e4bc442d"
-    },
-    {
-      "ImportPath": "k8s.io/client-go/listers/policy/v1beta1",
-      "Rev": "d97bb3ec4ca83c7322497f1f912f74f7e4bc442d"
-    },
-    {
-      "ImportPath": "k8s.io/client-go/listers/rbac/v1",
-      "Rev": "d97bb3ec4ca83c7322497f1f912f74f7e4bc442d"
-    },
-    {
-      "ImportPath": "k8s.io/client-go/listers/rbac/v1alpha1",
-      "Rev": "d97bb3ec4ca83c7322497f1f912f74f7e4bc442d"
-    },
-    {
-      "ImportPath": "k8s.io/client-go/listers/rbac/v1beta1",
-      "Rev": "d97bb3ec4ca83c7322497f1f912f74f7e4bc442d"
-    },
-    {
-      "ImportPath": "k8s.io/client-go/listers/scheduling/v1alpha1",
-      "Rev": "d97bb3ec4ca83c7322497f1f912f74f7e4bc442d"
-    },
-    {
-      "ImportPath": "k8s.io/client-go/listers/settings/v1alpha1",
-      "Rev": "d97bb3ec4ca83c7322497f1f912f74f7e4bc442d"
-    },
-    {
-      "ImportPath": "k8s.io/client-go/listers/storage/v1",
-      "Rev": "d97bb3ec4ca83c7322497f1f912f74f7e4bc442d"
-    },
-    {
-      "ImportPath": "k8s.io/client-go/listers/storage/v1alpha1",
-      "Rev": "d97bb3ec4ca83c7322497f1f912f74f7e4bc442d"
-    },
-    {
-      "ImportPath": "k8s.io/client-go/listers/storage/v1beta1",
-      "Rev": "d97bb3ec4ca83c7322497f1f912f74f7e4bc442d"
-    },
-    {
-      "ImportPath": "k8s.io/client-go/pkg/version",
-      "Rev": "d97bb3ec4ca83c7322497f1f912f74f7e4bc442d"
-    },
-    {
-      "ImportPath": "k8s.io/client-go/rest",
-      "Rev": "d97bb3ec4ca83c7322497f1f912f74f7e4bc442d"
-    },
-    {
-      "ImportPath": "k8s.io/client-go/rest/watch",
-      "Rev": "d97bb3ec4ca83c7322497f1f912f74f7e4bc442d"
-    },
-    {
-      "ImportPath": "k8s.io/client-go/testing",
-      "Rev": "d97bb3ec4ca83c7322497f1f912f74f7e4bc442d"
-    },
-    {
-      "ImportPath": "k8s.io/client-go/tools/auth",
-      "Rev": "d97bb3ec4ca83c7322497f1f912f74f7e4bc442d"
-    },
-    {
-      "ImportPath": "k8s.io/client-go/tools/cache",
-      "Rev": "d97bb3ec4ca83c7322497f1f912f74f7e4bc442d"
-    },
-    {
-      "ImportPath": "k8s.io/client-go/tools/clientcmd",
-      "Rev": "d97bb3ec4ca83c7322497f1f912f74f7e4bc442d"
-    },
-    {
-      "ImportPath": "k8s.io/client-go/tools/clientcmd/api",
-      "Rev": "d97bb3ec4ca83c7322497f1f912f74f7e4bc442d"
-    },
-    {
-      "ImportPath": "k8s.io/client-go/tools/clientcmd/api/latest",
-      "Rev": "d97bb3ec4ca83c7322497f1f912f74f7e4bc442d"
-    },
-    {
-      "ImportPath": "k8s.io/client-go/tools/clientcmd/api/v1",
-      "Rev": "d97bb3ec4ca83c7322497f1f912f74f7e4bc442d"
-    },
-    {
-      "ImportPath": "k8s.io/client-go/tools/metrics",
-      "Rev": "d97bb3ec4ca83c7322497f1f912f74f7e4bc442d"
-    },
-    {
-      "ImportPath": "k8s.io/client-go/tools/pager",
-      "Rev": "d97bb3ec4ca83c7322497f1f912f74f7e4bc442d"
-    },
-    {
-      "ImportPath": "k8s.io/client-go/tools/record",
-      "Rev": "d97bb3ec4ca83c7322497f1f912f74f7e4bc442d"
-    },
-    {
-      "ImportPath": "k8s.io/client-go/tools/reference",
-      "Rev": "d97bb3ec4ca83c7322497f1f912f74f7e4bc442d"
-    },
-    {
-      "ImportPath": "k8s.io/client-go/transport",
-      "Rev": "d97bb3ec4ca83c7322497f1f912f74f7e4bc442d"
-    },
-    {
-      "ImportPath": "k8s.io/client-go/util/buffer",
-      "Rev": "d97bb3ec4ca83c7322497f1f912f74f7e4bc442d"
-    },
-    {
-      "ImportPath": "k8s.io/client-go/util/cert",
-      "Rev": "d97bb3ec4ca83c7322497f1f912f74f7e4bc442d"
-    },
-    {
-      "ImportPath": "k8s.io/client-go/util/flowcontrol",
-      "Rev": "d97bb3ec4ca83c7322497f1f912f74f7e4bc442d"
-    },
-    {
-      "ImportPath": "k8s.io/client-go/util/homedir",
-      "Rev": "d97bb3ec4ca83c7322497f1f912f74f7e4bc442d"
-    },
-    {
-      "ImportPath": "k8s.io/client-go/util/integer",
-      "Rev": "d97bb3ec4ca83c7322497f1f912f74f7e4bc442d"
-    },
-    {
-      "ImportPath": "k8s.io/client-go/util/workqueue",
-      "Rev": "d97bb3ec4ca83c7322497f1f912f74f7e4bc442d"
-    },
-    {
-      "ImportPath": "k8s.io/kube-openapi/pkg/common",
-      "Rev": "39a7bf85c140f972372c2a0d1ee40adbf0c8bfe1"
-    }
-  ]
-=======
 	"ImportPath": "k8s.io/sample-controller",
 	"GoVersion": "go1.9",
 	"GodepVersion": "v79",
@@ -1210,747 +240,747 @@
 		},
 		{
 			"ImportPath": "k8s.io/api/admissionregistration/v1alpha1",
-			"Rev": "c18c417b5eb7424945ae723ef240465d00ddf054"
+			"Rev": "9fc595375ab38f53cbc3a53026ac40fb44ad50ca"
 		},
 		{
 			"ImportPath": "k8s.io/api/admissionregistration/v1beta1",
-			"Rev": "c18c417b5eb7424945ae723ef240465d00ddf054"
+			"Rev": "9fc595375ab38f53cbc3a53026ac40fb44ad50ca"
 		},
 		{
 			"ImportPath": "k8s.io/api/apps/v1",
-			"Rev": "c18c417b5eb7424945ae723ef240465d00ddf054"
+			"Rev": "9fc595375ab38f53cbc3a53026ac40fb44ad50ca"
 		},
 		{
 			"ImportPath": "k8s.io/api/apps/v1beta1",
-			"Rev": "c18c417b5eb7424945ae723ef240465d00ddf054"
+			"Rev": "9fc595375ab38f53cbc3a53026ac40fb44ad50ca"
 		},
 		{
 			"ImportPath": "k8s.io/api/apps/v1beta2",
-			"Rev": "c18c417b5eb7424945ae723ef240465d00ddf054"
+			"Rev": "9fc595375ab38f53cbc3a53026ac40fb44ad50ca"
 		},
 		{
 			"ImportPath": "k8s.io/api/authentication/v1",
-			"Rev": "c18c417b5eb7424945ae723ef240465d00ddf054"
+			"Rev": "9fc595375ab38f53cbc3a53026ac40fb44ad50ca"
 		},
 		{
 			"ImportPath": "k8s.io/api/authentication/v1beta1",
-			"Rev": "c18c417b5eb7424945ae723ef240465d00ddf054"
+			"Rev": "9fc595375ab38f53cbc3a53026ac40fb44ad50ca"
 		},
 		{
 			"ImportPath": "k8s.io/api/authorization/v1",
-			"Rev": "c18c417b5eb7424945ae723ef240465d00ddf054"
+			"Rev": "9fc595375ab38f53cbc3a53026ac40fb44ad50ca"
 		},
 		{
 			"ImportPath": "k8s.io/api/authorization/v1beta1",
-			"Rev": "c18c417b5eb7424945ae723ef240465d00ddf054"
+			"Rev": "9fc595375ab38f53cbc3a53026ac40fb44ad50ca"
 		},
 		{
 			"ImportPath": "k8s.io/api/autoscaling/v1",
-			"Rev": "c18c417b5eb7424945ae723ef240465d00ddf054"
+			"Rev": "9fc595375ab38f53cbc3a53026ac40fb44ad50ca"
 		},
 		{
 			"ImportPath": "k8s.io/api/autoscaling/v2beta1",
-			"Rev": "c18c417b5eb7424945ae723ef240465d00ddf054"
+			"Rev": "9fc595375ab38f53cbc3a53026ac40fb44ad50ca"
 		},
 		{
 			"ImportPath": "k8s.io/api/batch/v1",
-			"Rev": "c18c417b5eb7424945ae723ef240465d00ddf054"
+			"Rev": "9fc595375ab38f53cbc3a53026ac40fb44ad50ca"
 		},
 		{
 			"ImportPath": "k8s.io/api/batch/v1beta1",
-			"Rev": "c18c417b5eb7424945ae723ef240465d00ddf054"
+			"Rev": "9fc595375ab38f53cbc3a53026ac40fb44ad50ca"
 		},
 		{
 			"ImportPath": "k8s.io/api/batch/v2alpha1",
-			"Rev": "c18c417b5eb7424945ae723ef240465d00ddf054"
+			"Rev": "9fc595375ab38f53cbc3a53026ac40fb44ad50ca"
 		},
 		{
 			"ImportPath": "k8s.io/api/certificates/v1beta1",
-			"Rev": "c18c417b5eb7424945ae723ef240465d00ddf054"
+			"Rev": "9fc595375ab38f53cbc3a53026ac40fb44ad50ca"
 		},
 		{
 			"ImportPath": "k8s.io/api/core/v1",
-			"Rev": "c18c417b5eb7424945ae723ef240465d00ddf054"
+			"Rev": "9fc595375ab38f53cbc3a53026ac40fb44ad50ca"
 		},
 		{
 			"ImportPath": "k8s.io/api/events/v1beta1",
-			"Rev": "c18c417b5eb7424945ae723ef240465d00ddf054"
+			"Rev": "9fc595375ab38f53cbc3a53026ac40fb44ad50ca"
 		},
 		{
 			"ImportPath": "k8s.io/api/extensions/v1beta1",
-			"Rev": "c18c417b5eb7424945ae723ef240465d00ddf054"
+			"Rev": "9fc595375ab38f53cbc3a53026ac40fb44ad50ca"
 		},
 		{
 			"ImportPath": "k8s.io/api/networking/v1",
-			"Rev": "c18c417b5eb7424945ae723ef240465d00ddf054"
+			"Rev": "9fc595375ab38f53cbc3a53026ac40fb44ad50ca"
 		},
 		{
 			"ImportPath": "k8s.io/api/policy/v1beta1",
-			"Rev": "c18c417b5eb7424945ae723ef240465d00ddf054"
+			"Rev": "9fc595375ab38f53cbc3a53026ac40fb44ad50ca"
 		},
 		{
 			"ImportPath": "k8s.io/api/rbac/v1",
-			"Rev": "c18c417b5eb7424945ae723ef240465d00ddf054"
+			"Rev": "9fc595375ab38f53cbc3a53026ac40fb44ad50ca"
 		},
 		{
 			"ImportPath": "k8s.io/api/rbac/v1alpha1",
-			"Rev": "c18c417b5eb7424945ae723ef240465d00ddf054"
+			"Rev": "9fc595375ab38f53cbc3a53026ac40fb44ad50ca"
 		},
 		{
 			"ImportPath": "k8s.io/api/rbac/v1beta1",
-			"Rev": "c18c417b5eb7424945ae723ef240465d00ddf054"
+			"Rev": "9fc595375ab38f53cbc3a53026ac40fb44ad50ca"
 		},
 		{
 			"ImportPath": "k8s.io/api/scheduling/v1alpha1",
-			"Rev": "c18c417b5eb7424945ae723ef240465d00ddf054"
+			"Rev": "9fc595375ab38f53cbc3a53026ac40fb44ad50ca"
 		},
 		{
 			"ImportPath": "k8s.io/api/settings/v1alpha1",
-			"Rev": "c18c417b5eb7424945ae723ef240465d00ddf054"
+			"Rev": "9fc595375ab38f53cbc3a53026ac40fb44ad50ca"
 		},
 		{
 			"ImportPath": "k8s.io/api/storage/v1",
-			"Rev": "c18c417b5eb7424945ae723ef240465d00ddf054"
+			"Rev": "9fc595375ab38f53cbc3a53026ac40fb44ad50ca"
 		},
 		{
 			"ImportPath": "k8s.io/api/storage/v1alpha1",
-			"Rev": "c18c417b5eb7424945ae723ef240465d00ddf054"
+			"Rev": "9fc595375ab38f53cbc3a53026ac40fb44ad50ca"
 		},
 		{
 			"ImportPath": "k8s.io/api/storage/v1beta1",
-			"Rev": "c18c417b5eb7424945ae723ef240465d00ddf054"
+			"Rev": "9fc595375ab38f53cbc3a53026ac40fb44ad50ca"
 		},
 		{
 			"ImportPath": "k8s.io/apimachinery/pkg/api/errors",
-			"Rev": "a04e753f5223cf882db01ac64212682ea28767b4"
+			"Rev": "180eddb345a5be3a157cea1c624700ad5bd27b8f"
 		},
 		{
 			"ImportPath": "k8s.io/apimachinery/pkg/api/meta",
-			"Rev": "a04e753f5223cf882db01ac64212682ea28767b4"
+			"Rev": "180eddb345a5be3a157cea1c624700ad5bd27b8f"
 		},
 		{
 			"ImportPath": "k8s.io/apimachinery/pkg/api/resource",
-			"Rev": "a04e753f5223cf882db01ac64212682ea28767b4"
+			"Rev": "180eddb345a5be3a157cea1c624700ad5bd27b8f"
 		},
 		{
 			"ImportPath": "k8s.io/apimachinery/pkg/apis/meta/internalversion",
-			"Rev": "a04e753f5223cf882db01ac64212682ea28767b4"
+			"Rev": "180eddb345a5be3a157cea1c624700ad5bd27b8f"
 		},
 		{
 			"ImportPath": "k8s.io/apimachinery/pkg/apis/meta/v1",
-			"Rev": "a04e753f5223cf882db01ac64212682ea28767b4"
+			"Rev": "180eddb345a5be3a157cea1c624700ad5bd27b8f"
 		},
 		{
 			"ImportPath": "k8s.io/apimachinery/pkg/apis/meta/v1/unstructured",
-			"Rev": "a04e753f5223cf882db01ac64212682ea28767b4"
+			"Rev": "180eddb345a5be3a157cea1c624700ad5bd27b8f"
 		},
 		{
 			"ImportPath": "k8s.io/apimachinery/pkg/apis/meta/v1alpha1",
-			"Rev": "a04e753f5223cf882db01ac64212682ea28767b4"
+			"Rev": "180eddb345a5be3a157cea1c624700ad5bd27b8f"
 		},
 		{
 			"ImportPath": "k8s.io/apimachinery/pkg/conversion",
-			"Rev": "a04e753f5223cf882db01ac64212682ea28767b4"
+			"Rev": "180eddb345a5be3a157cea1c624700ad5bd27b8f"
 		},
 		{
 			"ImportPath": "k8s.io/apimachinery/pkg/conversion/queryparams",
-			"Rev": "a04e753f5223cf882db01ac64212682ea28767b4"
+			"Rev": "180eddb345a5be3a157cea1c624700ad5bd27b8f"
 		},
 		{
 			"ImportPath": "k8s.io/apimachinery/pkg/fields",
-			"Rev": "a04e753f5223cf882db01ac64212682ea28767b4"
+			"Rev": "180eddb345a5be3a157cea1c624700ad5bd27b8f"
 		},
 		{
 			"ImportPath": "k8s.io/apimachinery/pkg/labels",
-			"Rev": "a04e753f5223cf882db01ac64212682ea28767b4"
+			"Rev": "180eddb345a5be3a157cea1c624700ad5bd27b8f"
 		},
 		{
 			"ImportPath": "k8s.io/apimachinery/pkg/runtime",
-			"Rev": "a04e753f5223cf882db01ac64212682ea28767b4"
+			"Rev": "180eddb345a5be3a157cea1c624700ad5bd27b8f"
 		},
 		{
 			"ImportPath": "k8s.io/apimachinery/pkg/runtime/schema",
-			"Rev": "a04e753f5223cf882db01ac64212682ea28767b4"
+			"Rev": "180eddb345a5be3a157cea1c624700ad5bd27b8f"
 		},
 		{
 			"ImportPath": "k8s.io/apimachinery/pkg/runtime/serializer",
-			"Rev": "a04e753f5223cf882db01ac64212682ea28767b4"
+			"Rev": "180eddb345a5be3a157cea1c624700ad5bd27b8f"
 		},
 		{
 			"ImportPath": "k8s.io/apimachinery/pkg/runtime/serializer/json",
-			"Rev": "a04e753f5223cf882db01ac64212682ea28767b4"
+			"Rev": "180eddb345a5be3a157cea1c624700ad5bd27b8f"
 		},
 		{
 			"ImportPath": "k8s.io/apimachinery/pkg/runtime/serializer/protobuf",
-			"Rev": "a04e753f5223cf882db01ac64212682ea28767b4"
+			"Rev": "180eddb345a5be3a157cea1c624700ad5bd27b8f"
 		},
 		{
 			"ImportPath": "k8s.io/apimachinery/pkg/runtime/serializer/recognizer",
-			"Rev": "a04e753f5223cf882db01ac64212682ea28767b4"
+			"Rev": "180eddb345a5be3a157cea1c624700ad5bd27b8f"
 		},
 		{
 			"ImportPath": "k8s.io/apimachinery/pkg/runtime/serializer/streaming",
-			"Rev": "a04e753f5223cf882db01ac64212682ea28767b4"
+			"Rev": "180eddb345a5be3a157cea1c624700ad5bd27b8f"
 		},
 		{
 			"ImportPath": "k8s.io/apimachinery/pkg/runtime/serializer/versioning",
-			"Rev": "a04e753f5223cf882db01ac64212682ea28767b4"
+			"Rev": "180eddb345a5be3a157cea1c624700ad5bd27b8f"
 		},
 		{
 			"ImportPath": "k8s.io/apimachinery/pkg/selection",
-			"Rev": "a04e753f5223cf882db01ac64212682ea28767b4"
+			"Rev": "180eddb345a5be3a157cea1c624700ad5bd27b8f"
 		},
 		{
 			"ImportPath": "k8s.io/apimachinery/pkg/types",
-			"Rev": "a04e753f5223cf882db01ac64212682ea28767b4"
+			"Rev": "180eddb345a5be3a157cea1c624700ad5bd27b8f"
 		},
 		{
 			"ImportPath": "k8s.io/apimachinery/pkg/util/cache",
-			"Rev": "a04e753f5223cf882db01ac64212682ea28767b4"
+			"Rev": "180eddb345a5be3a157cea1c624700ad5bd27b8f"
 		},
 		{
 			"ImportPath": "k8s.io/apimachinery/pkg/util/clock",
-			"Rev": "a04e753f5223cf882db01ac64212682ea28767b4"
+			"Rev": "180eddb345a5be3a157cea1c624700ad5bd27b8f"
 		},
 		{
 			"ImportPath": "k8s.io/apimachinery/pkg/util/diff",
-			"Rev": "a04e753f5223cf882db01ac64212682ea28767b4"
+			"Rev": "180eddb345a5be3a157cea1c624700ad5bd27b8f"
 		},
 		{
 			"ImportPath": "k8s.io/apimachinery/pkg/util/errors",
-			"Rev": "a04e753f5223cf882db01ac64212682ea28767b4"
+			"Rev": "180eddb345a5be3a157cea1c624700ad5bd27b8f"
 		},
 		{
 			"ImportPath": "k8s.io/apimachinery/pkg/util/framer",
-			"Rev": "a04e753f5223cf882db01ac64212682ea28767b4"
+			"Rev": "180eddb345a5be3a157cea1c624700ad5bd27b8f"
 		},
 		{
 			"ImportPath": "k8s.io/apimachinery/pkg/util/intstr",
-			"Rev": "a04e753f5223cf882db01ac64212682ea28767b4"
+			"Rev": "180eddb345a5be3a157cea1c624700ad5bd27b8f"
 		},
 		{
 			"ImportPath": "k8s.io/apimachinery/pkg/util/json",
-			"Rev": "a04e753f5223cf882db01ac64212682ea28767b4"
+			"Rev": "180eddb345a5be3a157cea1c624700ad5bd27b8f"
 		},
 		{
 			"ImportPath": "k8s.io/apimachinery/pkg/util/mergepatch",
-			"Rev": "a04e753f5223cf882db01ac64212682ea28767b4"
+			"Rev": "180eddb345a5be3a157cea1c624700ad5bd27b8f"
 		},
 		{
 			"ImportPath": "k8s.io/apimachinery/pkg/util/net",
-			"Rev": "a04e753f5223cf882db01ac64212682ea28767b4"
+			"Rev": "180eddb345a5be3a157cea1c624700ad5bd27b8f"
 		},
 		{
 			"ImportPath": "k8s.io/apimachinery/pkg/util/runtime",
-			"Rev": "a04e753f5223cf882db01ac64212682ea28767b4"
+			"Rev": "180eddb345a5be3a157cea1c624700ad5bd27b8f"
 		},
 		{
 			"ImportPath": "k8s.io/apimachinery/pkg/util/sets",
-			"Rev": "a04e753f5223cf882db01ac64212682ea28767b4"
+			"Rev": "180eddb345a5be3a157cea1c624700ad5bd27b8f"
 		},
 		{
 			"ImportPath": "k8s.io/apimachinery/pkg/util/strategicpatch",
-			"Rev": "a04e753f5223cf882db01ac64212682ea28767b4"
+			"Rev": "180eddb345a5be3a157cea1c624700ad5bd27b8f"
 		},
 		{
 			"ImportPath": "k8s.io/apimachinery/pkg/util/validation",
-			"Rev": "a04e753f5223cf882db01ac64212682ea28767b4"
+			"Rev": "180eddb345a5be3a157cea1c624700ad5bd27b8f"
 		},
 		{
 			"ImportPath": "k8s.io/apimachinery/pkg/util/validation/field",
-			"Rev": "a04e753f5223cf882db01ac64212682ea28767b4"
+			"Rev": "180eddb345a5be3a157cea1c624700ad5bd27b8f"
 		},
 		{
 			"ImportPath": "k8s.io/apimachinery/pkg/util/wait",
-			"Rev": "a04e753f5223cf882db01ac64212682ea28767b4"
+			"Rev": "180eddb345a5be3a157cea1c624700ad5bd27b8f"
 		},
 		{
 			"ImportPath": "k8s.io/apimachinery/pkg/util/yaml",
-			"Rev": "a04e753f5223cf882db01ac64212682ea28767b4"
+			"Rev": "180eddb345a5be3a157cea1c624700ad5bd27b8f"
 		},
 		{
 			"ImportPath": "k8s.io/apimachinery/pkg/version",
-			"Rev": "a04e753f5223cf882db01ac64212682ea28767b4"
+			"Rev": "180eddb345a5be3a157cea1c624700ad5bd27b8f"
 		},
 		{
 			"ImportPath": "k8s.io/apimachinery/pkg/watch",
-			"Rev": "a04e753f5223cf882db01ac64212682ea28767b4"
+			"Rev": "180eddb345a5be3a157cea1c624700ad5bd27b8f"
 		},
 		{
 			"ImportPath": "k8s.io/apimachinery/third_party/forked/golang/json",
-			"Rev": "a04e753f5223cf882db01ac64212682ea28767b4"
+			"Rev": "180eddb345a5be3a157cea1c624700ad5bd27b8f"
 		},
 		{
 			"ImportPath": "k8s.io/apimachinery/third_party/forked/golang/reflect",
-			"Rev": "a04e753f5223cf882db01ac64212682ea28767b4"
+			"Rev": "180eddb345a5be3a157cea1c624700ad5bd27b8f"
 		},
 		{
 			"ImportPath": "k8s.io/client-go/discovery",
-			"Rev": "375bcf98d2ce9bb76438e825b3534a5a7932d5b0"
+			"Rev": "651d7a8818705e25181c672c1d71524a08e42bb0"
 		},
 		{
 			"ImportPath": "k8s.io/client-go/discovery/fake",
-			"Rev": "375bcf98d2ce9bb76438e825b3534a5a7932d5b0"
+			"Rev": "651d7a8818705e25181c672c1d71524a08e42bb0"
 		},
 		{
 			"ImportPath": "k8s.io/client-go/informers",
-			"Rev": "375bcf98d2ce9bb76438e825b3534a5a7932d5b0"
+			"Rev": "651d7a8818705e25181c672c1d71524a08e42bb0"
 		},
 		{
 			"ImportPath": "k8s.io/client-go/informers/admissionregistration",
-			"Rev": "375bcf98d2ce9bb76438e825b3534a5a7932d5b0"
+			"Rev": "651d7a8818705e25181c672c1d71524a08e42bb0"
 		},
 		{
 			"ImportPath": "k8s.io/client-go/informers/admissionregistration/v1alpha1",
-			"Rev": "375bcf98d2ce9bb76438e825b3534a5a7932d5b0"
+			"Rev": "651d7a8818705e25181c672c1d71524a08e42bb0"
 		},
 		{
 			"ImportPath": "k8s.io/client-go/informers/admissionregistration/v1beta1",
-			"Rev": "375bcf98d2ce9bb76438e825b3534a5a7932d5b0"
+			"Rev": "651d7a8818705e25181c672c1d71524a08e42bb0"
 		},
 		{
 			"ImportPath": "k8s.io/client-go/informers/apps",
-			"Rev": "375bcf98d2ce9bb76438e825b3534a5a7932d5b0"
+			"Rev": "651d7a8818705e25181c672c1d71524a08e42bb0"
 		},
 		{
 			"ImportPath": "k8s.io/client-go/informers/apps/v1",
-			"Rev": "375bcf98d2ce9bb76438e825b3534a5a7932d5b0"
+			"Rev": "651d7a8818705e25181c672c1d71524a08e42bb0"
 		},
 		{
 			"ImportPath": "k8s.io/client-go/informers/apps/v1beta1",
-			"Rev": "375bcf98d2ce9bb76438e825b3534a5a7932d5b0"
+			"Rev": "651d7a8818705e25181c672c1d71524a08e42bb0"
 		},
 		{
 			"ImportPath": "k8s.io/client-go/informers/apps/v1beta2",
-			"Rev": "375bcf98d2ce9bb76438e825b3534a5a7932d5b0"
+			"Rev": "651d7a8818705e25181c672c1d71524a08e42bb0"
 		},
 		{
 			"ImportPath": "k8s.io/client-go/informers/autoscaling",
-			"Rev": "375bcf98d2ce9bb76438e825b3534a5a7932d5b0"
+			"Rev": "651d7a8818705e25181c672c1d71524a08e42bb0"
 		},
 		{
 			"ImportPath": "k8s.io/client-go/informers/autoscaling/v1",
-			"Rev": "375bcf98d2ce9bb76438e825b3534a5a7932d5b0"
+			"Rev": "651d7a8818705e25181c672c1d71524a08e42bb0"
 		},
 		{
 			"ImportPath": "k8s.io/client-go/informers/autoscaling/v2beta1",
-			"Rev": "375bcf98d2ce9bb76438e825b3534a5a7932d5b0"
+			"Rev": "651d7a8818705e25181c672c1d71524a08e42bb0"
 		},
 		{
 			"ImportPath": "k8s.io/client-go/informers/batch",
-			"Rev": "375bcf98d2ce9bb76438e825b3534a5a7932d5b0"
+			"Rev": "651d7a8818705e25181c672c1d71524a08e42bb0"
 		},
 		{
 			"ImportPath": "k8s.io/client-go/informers/batch/v1",
-			"Rev": "375bcf98d2ce9bb76438e825b3534a5a7932d5b0"
+			"Rev": "651d7a8818705e25181c672c1d71524a08e42bb0"
 		},
 		{
 			"ImportPath": "k8s.io/client-go/informers/batch/v1beta1",
-			"Rev": "375bcf98d2ce9bb76438e825b3534a5a7932d5b0"
+			"Rev": "651d7a8818705e25181c672c1d71524a08e42bb0"
 		},
 		{
 			"ImportPath": "k8s.io/client-go/informers/batch/v2alpha1",
-			"Rev": "375bcf98d2ce9bb76438e825b3534a5a7932d5b0"
+			"Rev": "651d7a8818705e25181c672c1d71524a08e42bb0"
 		},
 		{
 			"ImportPath": "k8s.io/client-go/informers/certificates",
-			"Rev": "375bcf98d2ce9bb76438e825b3534a5a7932d5b0"
+			"Rev": "651d7a8818705e25181c672c1d71524a08e42bb0"
 		},
 		{
 			"ImportPath": "k8s.io/client-go/informers/certificates/v1beta1",
-			"Rev": "375bcf98d2ce9bb76438e825b3534a5a7932d5b0"
+			"Rev": "651d7a8818705e25181c672c1d71524a08e42bb0"
 		},
 		{
 			"ImportPath": "k8s.io/client-go/informers/core",
-			"Rev": "375bcf98d2ce9bb76438e825b3534a5a7932d5b0"
+			"Rev": "651d7a8818705e25181c672c1d71524a08e42bb0"
 		},
 		{
 			"ImportPath": "k8s.io/client-go/informers/core/v1",
-			"Rev": "375bcf98d2ce9bb76438e825b3534a5a7932d5b0"
+			"Rev": "651d7a8818705e25181c672c1d71524a08e42bb0"
 		},
 		{
 			"ImportPath": "k8s.io/client-go/informers/events",
-			"Rev": "375bcf98d2ce9bb76438e825b3534a5a7932d5b0"
+			"Rev": "651d7a8818705e25181c672c1d71524a08e42bb0"
 		},
 		{
 			"ImportPath": "k8s.io/client-go/informers/events/v1beta1",
-			"Rev": "375bcf98d2ce9bb76438e825b3534a5a7932d5b0"
+			"Rev": "651d7a8818705e25181c672c1d71524a08e42bb0"
 		},
 		{
 			"ImportPath": "k8s.io/client-go/informers/extensions",
-			"Rev": "375bcf98d2ce9bb76438e825b3534a5a7932d5b0"
+			"Rev": "651d7a8818705e25181c672c1d71524a08e42bb0"
 		},
 		{
 			"ImportPath": "k8s.io/client-go/informers/extensions/v1beta1",
-			"Rev": "375bcf98d2ce9bb76438e825b3534a5a7932d5b0"
+			"Rev": "651d7a8818705e25181c672c1d71524a08e42bb0"
 		},
 		{
 			"ImportPath": "k8s.io/client-go/informers/internalinterfaces",
-			"Rev": "375bcf98d2ce9bb76438e825b3534a5a7932d5b0"
+			"Rev": "651d7a8818705e25181c672c1d71524a08e42bb0"
 		},
 		{
 			"ImportPath": "k8s.io/client-go/informers/networking",
-			"Rev": "375bcf98d2ce9bb76438e825b3534a5a7932d5b0"
+			"Rev": "651d7a8818705e25181c672c1d71524a08e42bb0"
 		},
 		{
 			"ImportPath": "k8s.io/client-go/informers/networking/v1",
-			"Rev": "375bcf98d2ce9bb76438e825b3534a5a7932d5b0"
+			"Rev": "651d7a8818705e25181c672c1d71524a08e42bb0"
 		},
 		{
 			"ImportPath": "k8s.io/client-go/informers/policy",
-			"Rev": "375bcf98d2ce9bb76438e825b3534a5a7932d5b0"
+			"Rev": "651d7a8818705e25181c672c1d71524a08e42bb0"
 		},
 		{
 			"ImportPath": "k8s.io/client-go/informers/policy/v1beta1",
-			"Rev": "375bcf98d2ce9bb76438e825b3534a5a7932d5b0"
+			"Rev": "651d7a8818705e25181c672c1d71524a08e42bb0"
 		},
 		{
 			"ImportPath": "k8s.io/client-go/informers/rbac",
-			"Rev": "375bcf98d2ce9bb76438e825b3534a5a7932d5b0"
+			"Rev": "651d7a8818705e25181c672c1d71524a08e42bb0"
 		},
 		{
 			"ImportPath": "k8s.io/client-go/informers/rbac/v1",
-			"Rev": "375bcf98d2ce9bb76438e825b3534a5a7932d5b0"
+			"Rev": "651d7a8818705e25181c672c1d71524a08e42bb0"
 		},
 		{
 			"ImportPath": "k8s.io/client-go/informers/rbac/v1alpha1",
-			"Rev": "375bcf98d2ce9bb76438e825b3534a5a7932d5b0"
+			"Rev": "651d7a8818705e25181c672c1d71524a08e42bb0"
 		},
 		{
 			"ImportPath": "k8s.io/client-go/informers/rbac/v1beta1",
-			"Rev": "375bcf98d2ce9bb76438e825b3534a5a7932d5b0"
+			"Rev": "651d7a8818705e25181c672c1d71524a08e42bb0"
 		},
 		{
 			"ImportPath": "k8s.io/client-go/informers/scheduling",
-			"Rev": "375bcf98d2ce9bb76438e825b3534a5a7932d5b0"
+			"Rev": "651d7a8818705e25181c672c1d71524a08e42bb0"
 		},
 		{
 			"ImportPath": "k8s.io/client-go/informers/scheduling/v1alpha1",
-			"Rev": "375bcf98d2ce9bb76438e825b3534a5a7932d5b0"
+			"Rev": "651d7a8818705e25181c672c1d71524a08e42bb0"
 		},
 		{
 			"ImportPath": "k8s.io/client-go/informers/settings",
-			"Rev": "375bcf98d2ce9bb76438e825b3534a5a7932d5b0"
+			"Rev": "651d7a8818705e25181c672c1d71524a08e42bb0"
 		},
 		{
 			"ImportPath": "k8s.io/client-go/informers/settings/v1alpha1",
-			"Rev": "375bcf98d2ce9bb76438e825b3534a5a7932d5b0"
+			"Rev": "651d7a8818705e25181c672c1d71524a08e42bb0"
 		},
 		{
 			"ImportPath": "k8s.io/client-go/informers/storage",
-			"Rev": "375bcf98d2ce9bb76438e825b3534a5a7932d5b0"
+			"Rev": "651d7a8818705e25181c672c1d71524a08e42bb0"
 		},
 		{
 			"ImportPath": "k8s.io/client-go/informers/storage/v1",
-			"Rev": "375bcf98d2ce9bb76438e825b3534a5a7932d5b0"
+			"Rev": "651d7a8818705e25181c672c1d71524a08e42bb0"
 		},
 		{
 			"ImportPath": "k8s.io/client-go/informers/storage/v1alpha1",
-			"Rev": "375bcf98d2ce9bb76438e825b3534a5a7932d5b0"
+			"Rev": "651d7a8818705e25181c672c1d71524a08e42bb0"
 		},
 		{
 			"ImportPath": "k8s.io/client-go/informers/storage/v1beta1",
-			"Rev": "375bcf98d2ce9bb76438e825b3534a5a7932d5b0"
+			"Rev": "651d7a8818705e25181c672c1d71524a08e42bb0"
 		},
 		{
 			"ImportPath": "k8s.io/client-go/kubernetes",
-			"Rev": "375bcf98d2ce9bb76438e825b3534a5a7932d5b0"
+			"Rev": "651d7a8818705e25181c672c1d71524a08e42bb0"
 		},
 		{
 			"ImportPath": "k8s.io/client-go/kubernetes/scheme",
-			"Rev": "375bcf98d2ce9bb76438e825b3534a5a7932d5b0"
+			"Rev": "651d7a8818705e25181c672c1d71524a08e42bb0"
 		},
 		{
 			"ImportPath": "k8s.io/client-go/kubernetes/typed/admissionregistration/v1alpha1",
-			"Rev": "375bcf98d2ce9bb76438e825b3534a5a7932d5b0"
+			"Rev": "651d7a8818705e25181c672c1d71524a08e42bb0"
 		},
 		{
 			"ImportPath": "k8s.io/client-go/kubernetes/typed/admissionregistration/v1beta1",
-			"Rev": "375bcf98d2ce9bb76438e825b3534a5a7932d5b0"
+			"Rev": "651d7a8818705e25181c672c1d71524a08e42bb0"
 		},
 		{
 			"ImportPath": "k8s.io/client-go/kubernetes/typed/apps/v1",
-			"Rev": "375bcf98d2ce9bb76438e825b3534a5a7932d5b0"
+			"Rev": "651d7a8818705e25181c672c1d71524a08e42bb0"
 		},
 		{
 			"ImportPath": "k8s.io/client-go/kubernetes/typed/apps/v1beta1",
-			"Rev": "375bcf98d2ce9bb76438e825b3534a5a7932d5b0"
+			"Rev": "651d7a8818705e25181c672c1d71524a08e42bb0"
 		},
 		{
 			"ImportPath": "k8s.io/client-go/kubernetes/typed/apps/v1beta2",
-			"Rev": "375bcf98d2ce9bb76438e825b3534a5a7932d5b0"
+			"Rev": "651d7a8818705e25181c672c1d71524a08e42bb0"
 		},
 		{
 			"ImportPath": "k8s.io/client-go/kubernetes/typed/authentication/v1",
-			"Rev": "375bcf98d2ce9bb76438e825b3534a5a7932d5b0"
+			"Rev": "651d7a8818705e25181c672c1d71524a08e42bb0"
 		},
 		{
 			"ImportPath": "k8s.io/client-go/kubernetes/typed/authentication/v1beta1",
-			"Rev": "375bcf98d2ce9bb76438e825b3534a5a7932d5b0"
+			"Rev": "651d7a8818705e25181c672c1d71524a08e42bb0"
 		},
 		{
 			"ImportPath": "k8s.io/client-go/kubernetes/typed/authorization/v1",
-			"Rev": "375bcf98d2ce9bb76438e825b3534a5a7932d5b0"
+			"Rev": "651d7a8818705e25181c672c1d71524a08e42bb0"
 		},
 		{
 			"ImportPath": "k8s.io/client-go/kubernetes/typed/authorization/v1beta1",
-			"Rev": "375bcf98d2ce9bb76438e825b3534a5a7932d5b0"
+			"Rev": "651d7a8818705e25181c672c1d71524a08e42bb0"
 		},
 		{
 			"ImportPath": "k8s.io/client-go/kubernetes/typed/autoscaling/v1",
-			"Rev": "375bcf98d2ce9bb76438e825b3534a5a7932d5b0"
+			"Rev": "651d7a8818705e25181c672c1d71524a08e42bb0"
 		},
 		{
 			"ImportPath": "k8s.io/client-go/kubernetes/typed/autoscaling/v2beta1",
-			"Rev": "375bcf98d2ce9bb76438e825b3534a5a7932d5b0"
+			"Rev": "651d7a8818705e25181c672c1d71524a08e42bb0"
 		},
 		{
 			"ImportPath": "k8s.io/client-go/kubernetes/typed/batch/v1",
-			"Rev": "375bcf98d2ce9bb76438e825b3534a5a7932d5b0"
+			"Rev": "651d7a8818705e25181c672c1d71524a08e42bb0"
 		},
 		{
 			"ImportPath": "k8s.io/client-go/kubernetes/typed/batch/v1beta1",
-			"Rev": "375bcf98d2ce9bb76438e825b3534a5a7932d5b0"
+			"Rev": "651d7a8818705e25181c672c1d71524a08e42bb0"
 		},
 		{
 			"ImportPath": "k8s.io/client-go/kubernetes/typed/batch/v2alpha1",
-			"Rev": "375bcf98d2ce9bb76438e825b3534a5a7932d5b0"
+			"Rev": "651d7a8818705e25181c672c1d71524a08e42bb0"
 		},
 		{
 			"ImportPath": "k8s.io/client-go/kubernetes/typed/certificates/v1beta1",
-			"Rev": "375bcf98d2ce9bb76438e825b3534a5a7932d5b0"
+			"Rev": "651d7a8818705e25181c672c1d71524a08e42bb0"
 		},
 		{
 			"ImportPath": "k8s.io/client-go/kubernetes/typed/core/v1",
-			"Rev": "375bcf98d2ce9bb76438e825b3534a5a7932d5b0"
+			"Rev": "651d7a8818705e25181c672c1d71524a08e42bb0"
 		},
 		{
 			"ImportPath": "k8s.io/client-go/kubernetes/typed/events/v1beta1",
-			"Rev": "375bcf98d2ce9bb76438e825b3534a5a7932d5b0"
+			"Rev": "651d7a8818705e25181c672c1d71524a08e42bb0"
 		},
 		{
 			"ImportPath": "k8s.io/client-go/kubernetes/typed/extensions/v1beta1",
-			"Rev": "375bcf98d2ce9bb76438e825b3534a5a7932d5b0"
+			"Rev": "651d7a8818705e25181c672c1d71524a08e42bb0"
 		},
 		{
 			"ImportPath": "k8s.io/client-go/kubernetes/typed/networking/v1",
-			"Rev": "375bcf98d2ce9bb76438e825b3534a5a7932d5b0"
+			"Rev": "651d7a8818705e25181c672c1d71524a08e42bb0"
 		},
 		{
 			"ImportPath": "k8s.io/client-go/kubernetes/typed/policy/v1beta1",
-			"Rev": "375bcf98d2ce9bb76438e825b3534a5a7932d5b0"
+			"Rev": "651d7a8818705e25181c672c1d71524a08e42bb0"
 		},
 		{
 			"ImportPath": "k8s.io/client-go/kubernetes/typed/rbac/v1",
-			"Rev": "375bcf98d2ce9bb76438e825b3534a5a7932d5b0"
+			"Rev": "651d7a8818705e25181c672c1d71524a08e42bb0"
 		},
 		{
 			"ImportPath": "k8s.io/client-go/kubernetes/typed/rbac/v1alpha1",
-			"Rev": "375bcf98d2ce9bb76438e825b3534a5a7932d5b0"
+			"Rev": "651d7a8818705e25181c672c1d71524a08e42bb0"
 		},
 		{
 			"ImportPath": "k8s.io/client-go/kubernetes/typed/rbac/v1beta1",
-			"Rev": "375bcf98d2ce9bb76438e825b3534a5a7932d5b0"
+			"Rev": "651d7a8818705e25181c672c1d71524a08e42bb0"
 		},
 		{
 			"ImportPath": "k8s.io/client-go/kubernetes/typed/scheduling/v1alpha1",
-			"Rev": "375bcf98d2ce9bb76438e825b3534a5a7932d5b0"
+			"Rev": "651d7a8818705e25181c672c1d71524a08e42bb0"
 		},
 		{
 			"ImportPath": "k8s.io/client-go/kubernetes/typed/settings/v1alpha1",
-			"Rev": "375bcf98d2ce9bb76438e825b3534a5a7932d5b0"
+			"Rev": "651d7a8818705e25181c672c1d71524a08e42bb0"
 		},
 		{
 			"ImportPath": "k8s.io/client-go/kubernetes/typed/storage/v1",
-			"Rev": "375bcf98d2ce9bb76438e825b3534a5a7932d5b0"
+			"Rev": "651d7a8818705e25181c672c1d71524a08e42bb0"
 		},
 		{
 			"ImportPath": "k8s.io/client-go/kubernetes/typed/storage/v1alpha1",
-			"Rev": "375bcf98d2ce9bb76438e825b3534a5a7932d5b0"
+			"Rev": "651d7a8818705e25181c672c1d71524a08e42bb0"
 		},
 		{
 			"ImportPath": "k8s.io/client-go/kubernetes/typed/storage/v1beta1",
-			"Rev": "375bcf98d2ce9bb76438e825b3534a5a7932d5b0"
+			"Rev": "651d7a8818705e25181c672c1d71524a08e42bb0"
 		},
 		{
 			"ImportPath": "k8s.io/client-go/listers/admissionregistration/v1alpha1",
-			"Rev": "375bcf98d2ce9bb76438e825b3534a5a7932d5b0"
+			"Rev": "651d7a8818705e25181c672c1d71524a08e42bb0"
 		},
 		{
 			"ImportPath": "k8s.io/client-go/listers/admissionregistration/v1beta1",
-			"Rev": "375bcf98d2ce9bb76438e825b3534a5a7932d5b0"
+			"Rev": "651d7a8818705e25181c672c1d71524a08e42bb0"
 		},
 		{
 			"ImportPath": "k8s.io/client-go/listers/apps/v1",
-			"Rev": "375bcf98d2ce9bb76438e825b3534a5a7932d5b0"
+			"Rev": "651d7a8818705e25181c672c1d71524a08e42bb0"
 		},
 		{
 			"ImportPath": "k8s.io/client-go/listers/apps/v1beta1",
-			"Rev": "375bcf98d2ce9bb76438e825b3534a5a7932d5b0"
+			"Rev": "651d7a8818705e25181c672c1d71524a08e42bb0"
 		},
 		{
 			"ImportPath": "k8s.io/client-go/listers/apps/v1beta2",
-			"Rev": "375bcf98d2ce9bb76438e825b3534a5a7932d5b0"
+			"Rev": "651d7a8818705e25181c672c1d71524a08e42bb0"
 		},
 		{
 			"ImportPath": "k8s.io/client-go/listers/autoscaling/v1",
-			"Rev": "375bcf98d2ce9bb76438e825b3534a5a7932d5b0"
+			"Rev": "651d7a8818705e25181c672c1d71524a08e42bb0"
 		},
 		{
 			"ImportPath": "k8s.io/client-go/listers/autoscaling/v2beta1",
-			"Rev": "375bcf98d2ce9bb76438e825b3534a5a7932d5b0"
+			"Rev": "651d7a8818705e25181c672c1d71524a08e42bb0"
 		},
 		{
 			"ImportPath": "k8s.io/client-go/listers/batch/v1",
-			"Rev": "375bcf98d2ce9bb76438e825b3534a5a7932d5b0"
+			"Rev": "651d7a8818705e25181c672c1d71524a08e42bb0"
 		},
 		{
 			"ImportPath": "k8s.io/client-go/listers/batch/v1beta1",
-			"Rev": "375bcf98d2ce9bb76438e825b3534a5a7932d5b0"
+			"Rev": "651d7a8818705e25181c672c1d71524a08e42bb0"
 		},
 		{
 			"ImportPath": "k8s.io/client-go/listers/batch/v2alpha1",
-			"Rev": "375bcf98d2ce9bb76438e825b3534a5a7932d5b0"
+			"Rev": "651d7a8818705e25181c672c1d71524a08e42bb0"
 		},
 		{
 			"ImportPath": "k8s.io/client-go/listers/certificates/v1beta1",
-			"Rev": "375bcf98d2ce9bb76438e825b3534a5a7932d5b0"
+			"Rev": "651d7a8818705e25181c672c1d71524a08e42bb0"
 		},
 		{
 			"ImportPath": "k8s.io/client-go/listers/core/v1",
-			"Rev": "375bcf98d2ce9bb76438e825b3534a5a7932d5b0"
+			"Rev": "651d7a8818705e25181c672c1d71524a08e42bb0"
 		},
 		{
 			"ImportPath": "k8s.io/client-go/listers/events/v1beta1",
-			"Rev": "375bcf98d2ce9bb76438e825b3534a5a7932d5b0"
+			"Rev": "651d7a8818705e25181c672c1d71524a08e42bb0"
 		},
 		{
 			"ImportPath": "k8s.io/client-go/listers/extensions/v1beta1",
-			"Rev": "375bcf98d2ce9bb76438e825b3534a5a7932d5b0"
+			"Rev": "651d7a8818705e25181c672c1d71524a08e42bb0"
 		},
 		{
 			"ImportPath": "k8s.io/client-go/listers/networking/v1",
-			"Rev": "375bcf98d2ce9bb76438e825b3534a5a7932d5b0"
+			"Rev": "651d7a8818705e25181c672c1d71524a08e42bb0"
 		},
 		{
 			"ImportPath": "k8s.io/client-go/listers/policy/v1beta1",
-			"Rev": "375bcf98d2ce9bb76438e825b3534a5a7932d5b0"
+			"Rev": "651d7a8818705e25181c672c1d71524a08e42bb0"
 		},
 		{
 			"ImportPath": "k8s.io/client-go/listers/rbac/v1",
-			"Rev": "375bcf98d2ce9bb76438e825b3534a5a7932d5b0"
+			"Rev": "651d7a8818705e25181c672c1d71524a08e42bb0"
 		},
 		{
 			"ImportPath": "k8s.io/client-go/listers/rbac/v1alpha1",
-			"Rev": "375bcf98d2ce9bb76438e825b3534a5a7932d5b0"
+			"Rev": "651d7a8818705e25181c672c1d71524a08e42bb0"
 		},
 		{
 			"ImportPath": "k8s.io/client-go/listers/rbac/v1beta1",
-			"Rev": "375bcf98d2ce9bb76438e825b3534a5a7932d5b0"
+			"Rev": "651d7a8818705e25181c672c1d71524a08e42bb0"
 		},
 		{
 			"ImportPath": "k8s.io/client-go/listers/scheduling/v1alpha1",
-			"Rev": "375bcf98d2ce9bb76438e825b3534a5a7932d5b0"
+			"Rev": "651d7a8818705e25181c672c1d71524a08e42bb0"
 		},
 		{
 			"ImportPath": "k8s.io/client-go/listers/settings/v1alpha1",
-			"Rev": "375bcf98d2ce9bb76438e825b3534a5a7932d5b0"
+			"Rev": "651d7a8818705e25181c672c1d71524a08e42bb0"
 		},
 		{
 			"ImportPath": "k8s.io/client-go/listers/storage/v1",
-			"Rev": "375bcf98d2ce9bb76438e825b3534a5a7932d5b0"
+			"Rev": "651d7a8818705e25181c672c1d71524a08e42bb0"
 		},
 		{
 			"ImportPath": "k8s.io/client-go/listers/storage/v1alpha1",
-			"Rev": "375bcf98d2ce9bb76438e825b3534a5a7932d5b0"
+			"Rev": "651d7a8818705e25181c672c1d71524a08e42bb0"
 		},
 		{
 			"ImportPath": "k8s.io/client-go/listers/storage/v1beta1",
-			"Rev": "375bcf98d2ce9bb76438e825b3534a5a7932d5b0"
+			"Rev": "651d7a8818705e25181c672c1d71524a08e42bb0"
 		},
 		{
 			"ImportPath": "k8s.io/client-go/pkg/version",
-			"Rev": "375bcf98d2ce9bb76438e825b3534a5a7932d5b0"
+			"Rev": "651d7a8818705e25181c672c1d71524a08e42bb0"
 		},
 		{
 			"ImportPath": "k8s.io/client-go/rest",
-			"Rev": "375bcf98d2ce9bb76438e825b3534a5a7932d5b0"
+			"Rev": "651d7a8818705e25181c672c1d71524a08e42bb0"
 		},
 		{
 			"ImportPath": "k8s.io/client-go/rest/watch",
-			"Rev": "375bcf98d2ce9bb76438e825b3534a5a7932d5b0"
+			"Rev": "651d7a8818705e25181c672c1d71524a08e42bb0"
 		},
 		{
 			"ImportPath": "k8s.io/client-go/testing",
-			"Rev": "375bcf98d2ce9bb76438e825b3534a5a7932d5b0"
+			"Rev": "651d7a8818705e25181c672c1d71524a08e42bb0"
 		},
 		{
 			"ImportPath": "k8s.io/client-go/tools/auth",
-			"Rev": "375bcf98d2ce9bb76438e825b3534a5a7932d5b0"
+			"Rev": "651d7a8818705e25181c672c1d71524a08e42bb0"
 		},
 		{
 			"ImportPath": "k8s.io/client-go/tools/cache",
-			"Rev": "375bcf98d2ce9bb76438e825b3534a5a7932d5b0"
+			"Rev": "651d7a8818705e25181c672c1d71524a08e42bb0"
 		},
 		{
 			"ImportPath": "k8s.io/client-go/tools/clientcmd",
-			"Rev": "375bcf98d2ce9bb76438e825b3534a5a7932d5b0"
+			"Rev": "651d7a8818705e25181c672c1d71524a08e42bb0"
 		},
 		{
 			"ImportPath": "k8s.io/client-go/tools/clientcmd/api",
-			"Rev": "375bcf98d2ce9bb76438e825b3534a5a7932d5b0"
+			"Rev": "651d7a8818705e25181c672c1d71524a08e42bb0"
 		},
 		{
 			"ImportPath": "k8s.io/client-go/tools/clientcmd/api/latest",
-			"Rev": "375bcf98d2ce9bb76438e825b3534a5a7932d5b0"
+			"Rev": "651d7a8818705e25181c672c1d71524a08e42bb0"
 		},
 		{
 			"ImportPath": "k8s.io/client-go/tools/clientcmd/api/v1",
-			"Rev": "375bcf98d2ce9bb76438e825b3534a5a7932d5b0"
+			"Rev": "651d7a8818705e25181c672c1d71524a08e42bb0"
 		},
 		{
 			"ImportPath": "k8s.io/client-go/tools/metrics",
-			"Rev": "375bcf98d2ce9bb76438e825b3534a5a7932d5b0"
+			"Rev": "651d7a8818705e25181c672c1d71524a08e42bb0"
 		},
 		{
 			"ImportPath": "k8s.io/client-go/tools/pager",
-			"Rev": "375bcf98d2ce9bb76438e825b3534a5a7932d5b0"
+			"Rev": "651d7a8818705e25181c672c1d71524a08e42bb0"
 		},
 		{
 			"ImportPath": "k8s.io/client-go/tools/record",
-			"Rev": "375bcf98d2ce9bb76438e825b3534a5a7932d5b0"
+			"Rev": "651d7a8818705e25181c672c1d71524a08e42bb0"
 		},
 		{
 			"ImportPath": "k8s.io/client-go/tools/reference",
-			"Rev": "375bcf98d2ce9bb76438e825b3534a5a7932d5b0"
+			"Rev": "651d7a8818705e25181c672c1d71524a08e42bb0"
 		},
 		{
 			"ImportPath": "k8s.io/client-go/transport",
-			"Rev": "375bcf98d2ce9bb76438e825b3534a5a7932d5b0"
+			"Rev": "651d7a8818705e25181c672c1d71524a08e42bb0"
 		},
 		{
 			"ImportPath": "k8s.io/client-go/util/buffer",
-			"Rev": "375bcf98d2ce9bb76438e825b3534a5a7932d5b0"
+			"Rev": "651d7a8818705e25181c672c1d71524a08e42bb0"
 		},
 		{
 			"ImportPath": "k8s.io/client-go/util/cert",
-			"Rev": "375bcf98d2ce9bb76438e825b3534a5a7932d5b0"
+			"Rev": "651d7a8818705e25181c672c1d71524a08e42bb0"
 		},
 		{
 			"ImportPath": "k8s.io/client-go/util/flowcontrol",
-			"Rev": "375bcf98d2ce9bb76438e825b3534a5a7932d5b0"
+			"Rev": "651d7a8818705e25181c672c1d71524a08e42bb0"
 		},
 		{
 			"ImportPath": "k8s.io/client-go/util/homedir",
-			"Rev": "375bcf98d2ce9bb76438e825b3534a5a7932d5b0"
+			"Rev": "651d7a8818705e25181c672c1d71524a08e42bb0"
 		},
 		{
 			"ImportPath": "k8s.io/client-go/util/integer",
-			"Rev": "375bcf98d2ce9bb76438e825b3534a5a7932d5b0"
+			"Rev": "651d7a8818705e25181c672c1d71524a08e42bb0"
 		},
 		{
 			"ImportPath": "k8s.io/client-go/util/workqueue",
-			"Rev": "375bcf98d2ce9bb76438e825b3534a5a7932d5b0"
+			"Rev": "651d7a8818705e25181c672c1d71524a08e42bb0"
 		},
 		{
 			"ImportPath": "k8s.io/kube-openapi/pkg/common",
@@ -1961,5 +991,4 @@
 			"Rev": "39a7bf85c140f972372c2a0d1ee40adbf0c8bfe1"
 		}
 	]
->>>>>>> 64ebaa5c
 }